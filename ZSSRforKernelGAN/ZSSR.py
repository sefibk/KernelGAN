import math
import torch
import tqdm
from util import *
from torch.utils.tensorboard import SummaryWriter
import matplotlib.image as img
from ZSSRforKernelGAN.zssr_configs import Config
from ZSSRforKernelGAN.zssr_utils import *
from ZSSRforKernelGAN.ZSSR_network import *
import matplotlib.pyplot as plt
from matplotlib.backends.backend_agg import FigureCanvasAgg as FigureCanvas


class ZSSR:
    # Basic current state variables initialization / declaration
    kernel = None
    learning_rate = None
    hr_father = None
    lr_son = None
    sr = None
    sf = None
    gt_per_sf = None
    final_sr = None
    hr_fathers_sources = []

    # Output variables initialization / declaration
    reconstruct_output = None
    train_output = None
    output_shape = None

    # Counters and logs initialization
    iter = 0
    base_sf = 1.0
    base_ind = 0
    sf_ind = 0
    mse = []
    mse_rec = []
    interp_rec_mse = []
    interp_mse = []
    mse_steps = []
    loss = []
    learning_rate_change_iter_nums = []
    fig = None

    # Network tensors (all tensors end with _t to distinguish)
    learning_rate_t = None
    lr_son_t = None
    hr_father_t = None
    filters_t = None
    layers_t = None
    net_output_t = None
    loss_t = None
    loss_map_t = None
    train_op = None
    init_op = None

    # Parameters related to plotting and graphics
    plots = None
    loss_plot_space = None
    lr_son_image_space = None
    hr_father_image_space = None
    out_image_space = None

    # A map representing the gradient magnitude of the image at every crop
    prob_map = None
    cropped_loss_map = None
    avg_grad = 1
    loss_map = []
    loss_map_sources = []

    # Tensorflow graph default
    sess = None

    def __init__(self, input_img_path, scale_factor=2, kernels=None, is_real_img=False, noise_scale=1., disc_loss=False):
        #define the writer to log info into TensorBoard
        self.writer = SummaryWriter()
        # Save input image path
        self.input_img_path = input_img_path
        # Acquire meta parameters configuration from configuration class as a class variable
        self.conf = Config(scale_factor, is_real_img, noise_scale, disc_loss)
        # Read input image
        self.input = img.imread(input_img_path)
        # Discard the alpha channel from images
        if self.input.shape[-1] == 4:
            self.input = img.imread(input_img_path)[:, :, :3]
        # For gray-scale images - add a 3rd dimension to fit the network
        elif len(self.input.shape) == 2:
            self.input = np.expand_dims(self.input, -1)
        self.input = self.input / 255. if self.input.dtype == 'uint8' else self.input
        self.gt = None
        # Shift kernel to avoid misalignment
        self.kernels = []
        self.set_kernels(kernels)

        # Check if cuda is available
        self.device = torch.device('cuda' if torch.cuda.is_available() else 'cpu')
        # Build network computational graph
        # self.build_network(self.conf) NOT ALL IS IMPLEMENTED YET
        self.network = ZSSRNetwork(self.conf).to(self.device)

        # Initialize network weights and meta parameters
        self.weights_initiator = WeightsInitZSSR(self.conf)
        self.init_sess(init_weights=True)

        # The first hr father source is the input (source goes through augmentation to become a father)
        # Later on, if we use gradual sr increments, results for intermediate scales will be added as sources.
        self.hr_fathers_sources = [self.input]

        # Create a loss map reflecting the weights per pixel of the image
        self.loss_map = create_loss_map(im=self.input) if self.conf.grad_based_loss_map else np.ones_like(self.input)

        # define loss function
        self.criterion = WeightedL1Loss()

        # loss maps that correspond to the father sources array
        self.loss_map_sources = [self.loss_map]

        # Optimizers
        self.optimizer_Z = torch.optim.Adam(self.network.parameters(), lr=self.learning_rate, betas=(0.9, 0.999))

        # keep track of number of epchos for ZSSR
        self.epcho_num_Z = 0

        # set to true to stop ZSSR training early
        self.stop_early_Z = False

        # keep track of losses for plotting
        self.verbose = False  # Need to insert into conf file
        self.values_DiscLoss_Z = []
        self.values_L1Loss_Z = []

    def set_kernels(self, kernels):
        if kernels is not None:
            self.kernels = [kernel_shift(kernel, sf) for kernel, sf in zip(kernels, self.conf.scale_factors)]
        else:
            self.kernels = [self.conf.downscale_method] * len(self.conf.scale_factors)

    def set_disc_loss(self, D, DiscLoss):
        self.D = D
        self.DiscLoss = DiscLoss

    def run(self):
        # Run gradually on all scale factors (if only one jump then this loop only happens once)
        print('*' * 60 + '\nSTARTED ZSSR on: \"%s\"...' % self.input_img_path)
        for self.sf_ind, (sf, self.kernel) in enumerate(zip(self.conf.scale_factors, self.kernels)):
            # Relative_sf (used when base change is enabled. this is when input is the output of some previous scale)
            sf = [sf, sf] if np.isscalar(sf) else sf
            self.sf = np.array(sf) / np.array(self.base_sf)

            self.output_shape = np.uint(np.ceil(np.array(self.input.shape[0:2]) * sf))

            # Initialize network
            self.init_sess(init_weights=self.conf.init_net_for_each_sf)

            # Train the network
            self.train()

            # Use augmented outputs and back projection to enhance result. Also save the result.
            post_processed_output = self.final_test()

            # Keep the results for the next scale factors SR to use as dataset
            self.hr_fathers_sources.append(post_processed_output)

            # append a corresponding map loss
            if self.conf.grad_based_loss_map:
                self.loss_map_sources.append(create_loss_map(im=post_processed_output))
            else:
                self.loss_map_sources.append(np.ones_like(post_processed_output))

            # In some cases, the current output becomes the new input. If indicated and if this is the right scale to
            # become the new base input. all of these conditions are checked inside the function.
            self.base_change()

        # Return the final post processed output.
        # noinspection PyUnboundLocalVariable
        return post_processed_output

    def init_sess(self, init_weights=True):
        if init_weights:
            self.network.apply(self.weights_initiator)
        # Initialize all counters etc
        self.loss = [None] * self.conf.max_iters
        self.mse, self.mse_rec, self.interp_mse, self.interp_rec_mse, self.mse_steps = [], [], [], [], []
        self.iter = 0
        self.learning_rate = self.conf.learning_rate
        self.learning_rate_change_iter_nums = [0]

    def forward_pass(self, lr_son, hr_father_shape=None):
        # Run net on the input to get the output super-resolution (almost final result, only post-processing needed)
        output_img = self.network.forward(lr_son, self.sf, hr_father_shape)
        # Reduce batch dim
        output_img = torch.squeeze(output_img)
        # Channels to last dim
        output_img = torch.permute(output_img, dims=(1, 2, 0))
        # Clip output between 0,1
        output_img = torch.clamp(output_img, min=0, max=1)
        # Convert torch to numpy
        output_img = move2cpu(output_img)
        return output_img

    def learning_rate_policy(self):
        # fit linear curve and check slope to determine whether to do nothing, reduce learning rate or finish
        if (not (1 + self.iter) % self.conf.learning_rate_policy_check_every
                and self.iter - self.learning_rate_change_iter_nums[-1] > self.conf.min_iters):
            # noinspection PyTupleAssignmentBalance
            [slope, _], [[var, _], _] = np.polyfit(self.mse_steps[-int(self.conf.learning_rate_slope_range /
                                                                       self.conf.run_test_every):],
                                                   self.mse_rec[-int(self.conf.learning_rate_slope_range /
                                                                     self.conf.run_test_every):],
                                                   1, cov=True)

            # We take the standard deviation as a measure
            std = math.sqrt(var)

            # Determine learning rate maintaining or reduction by the ration between slope and noise
            if -self.conf.learning_rate_change_ratio * slope < std:
                self.learning_rate /= 10

                # Keep track of learning rate changes for plotting purposes
                self.learning_rate_change_iter_nums.append(self.iter)
                return True
        return False

    def quick_test(self):
        # There are four evaluations needed to be calculated:

        # 1. True MSE (only if ground-truth was given), note: this error is before post-processing.
        self.sr = self.forward_pass(self.input)
        self.mse = (self.mse + [np.mean(np.ndarray.flatten(np.square(self.gt_per_sf - self.sr)))]
                    if self.gt_per_sf is not None else None)

        # 2. Reconstruction MSE, run for reconstruction- try to reconstruct the input from a downscaled version of it
        self.reconstruct_output = self.forward_pass(self.father_to_son(self.input), self.input.shape)
        self.mse_rec.append(np.mean(np.ndarray.flatten(np.square(self.input - self.reconstruct_output))))

        # 3. True MSE of simple interpolation for reference (only if ground-truth was given)
        if self.gt_per_sf is not None:
            interp_sr = imresize(self.input, self.sf, self.output_shape, self.conf.upscale_method)

            self.interp_mse = self.interp_mse + [np.mean(np.ndarray.flatten(np.square(self.gt_per_sf - interp_sr)))]
        else:
            self.interp_mse = None

        # 4. Reconstruction MSE of simple interpolation over downscaled input
        interp_rec = imresize(self.father_to_son(self.input), self.sf, self.input.shape[:], self.conf.upscale_method)

        self.interp_rec_mse.append(np.mean(np.ndarray.flatten(np.square(self.input - interp_rec))))

        # Track the iters in which tests are made for the graphics x axis
        self.mse_steps.append(self.iter)

    def train(self):
        # main training loop
        for self.iter in tqdm.tqdm(range(self.conf.max_iters), ncols=60):
<<<<<<< HEAD
            # Use augmentation from original input image to create current father.
            # If other scale factors were applied before, their result is also used (hr_fathers_in)
            # crop_center = choose_center_of_crop(self.prob_map) if self.conf.choose_varying_crop else None
            crop_center = None

            self.hr_father, self.cropped_loss_map = \
                random_augment(ims=self.hr_fathers_sources,
                               base_scales=[1.0] + self.conf.scale_factors,
                               leave_as_is_probability=self.conf.augment_leave_as_is_probability,
                               no_interpolate_probability=self.conf.augment_no_interpolate_probability,
                               min_scale=self.conf.augment_min_scale,
                               max_scale=([1.0] + self.conf.scale_factors)[len(self.hr_fathers_sources) - 1],
                               allow_rotation=self.conf.augment_allow_rotation,
                               scale_diff_sigma=self.conf.augment_scale_diff_sigma,
                               shear_sigma=self.conf.augment_shear_sigma,
                               crop_size=self.conf.crop_size,
                               allow_scale_in_no_interp=self.conf.allow_scale_in_no_interp,
                               crop_center=crop_center,
                               loss_map_sources=self.loss_map_sources)

            # Get lr-son from hr-father
            self.lr_son = self.father_to_son(self.hr_father)
            # run network forward and back propagation, one iteration (This is the heart of the training)
            # Zeroize gradients
            self.optimizer.zero_grad()
            # ZSSR forward pass
            pred = self.network.forward(self.lr_son, self.sf)
            # Convert target to torch
            hr_father = torch.tensor(self.hr_father).float().to(self.device)
            cropped_loss_map = torch.tensor(self.cropped_loss_map, requires_grad=False).float().to(self.device)
            # Channels to first dim
            hr_father = torch.permute(hr_father, dims=(2, 0, 1))
            cropped_loss_map = torch.permute(cropped_loss_map, dims=(2, 0, 1))
            # Add batch dimension
            hr_father = torch.unsqueeze(hr_father, dim=0)
            cropped_loss_map = torch.unsqueeze(cropped_loss_map, dim=0)
            loss = self.criterion(pred, hr_father, cropped_loss_map)
            self.writer.add_scalar("L1Loss/train", loss, self.iter)
            disk_loss = 0
            if self.conf.disc_loss:
                # Pass ZSSR output through Discriminator
                d_pred_fake = self.D.forward(pred)
                # Calculate the disc loss
                disk_loss = self.DiscLoss(d_last_layer=d_pred_fake, is_d_input_real=True, zssr_shape=True)
                self.writer.add_scalar("DiskLoss/train", disk_loss, self.iter)
            loss += disk_loss
            # Initiate backprop
            loss.backward()
            self.optimizer.step()

            # Test network
            if self.conf.run_test and (not self.iter % self.conf.run_test_every):
                self.quick_test()

            # Consider changing learning rate or stop according to iteration number and losses slope
            if self.learning_rate_policy():
                for param_group in self.optimizer.param_groups:
                    param_group['lr'] = self.learning_rate

            # stop when minimum learning rate was passed
            if self.learning_rate < self.conf.min_learning_rate:
=======
            self.epoch_Z()
            if self.stop_early_Z:
>>>>>>> a47c7acb
                break

    def father_to_son(self, hr_father):
        # Create son out of the father by downscaling and if indicated adding noise
        lr_son = imresize(hr_father, 1.0 / self.sf, kernel=self.kernel)
        return np.clip(lr_son + np.random.randn(*lr_son.shape) * self.conf.noise_std, 0, 1)

    def final_test(self):
        # Run over 8 augmentations of input - 4 rotations and mirror (geometric self ensemble)
        # The weird range means we only do it once if output_flip is disabled
        # We need to check if scale factor is symmetric to all dimensions, if not we will do 180 jumps rather than 90

        outputs = []
        for k in range(0, 1 + 7 * self.conf.output_flip, 1 + int(self.sf[0] != self.sf[1])):
            # Rotate 90*k degrees & mirror flip when k>=4
            test_input = np.rot90(self.input, k) if k < 4 else np.fliplr(np.rot90(self.input, k))

            # Apply network on the rotated input
            tmp_output = self.forward_pass(test_input)

            # Undo the rotation for the processed output (mind the opposite order of the flip and the rotation)
            tmp_output = np.rot90(tmp_output, -k) if k < 4 else np.rot90(np.fliplr(tmp_output), -k)

            # fix SR output with back projection technique for each augmentation
            for bp_iter in range(self.conf.back_projection_iters[self.sf_ind]):
                tmp_output = back_projection(tmp_output, self.input, down_kernel=self.kernel,
                                             up_kernel=self.conf.upscale_method, sf=self.sf)

            # save outputs from all augmentations
            outputs.append(tmp_output)

            # Take the median over all 8 outputs
            almost_final_sr = np.median(outputs, 0)

            # Again back projection for the final fused result
            for bp_iter in range(self.conf.back_projection_iters[self.sf_ind]):
                almost_final_sr = back_projection(almost_final_sr, self.input, down_kernel=self.kernel,
                                                  up_kernel=self.conf.upscale_method, sf=self.sf)

        # Now we can keep the final result (in grayscale case, colors still need to be added, but we don't care
        # because it is done before saving and for every other purpose we use this result)
        # noinspection PyUnboundLocalVariable
        self.final_sr = almost_final_sr

        # Add colors to result image in case net was activated only on grayscale
        return self.final_sr

    def base_change(self):
        # If there is no base scale large than the current one get out of here
        if len(self.conf.base_change_sfs) < self.base_ind + 1:
            return

        # Change base input image if required (this means current output becomes the new input)
        if abs(self.conf.scale_factors[self.sf_ind] - self.conf.base_change_sfs[self.base_ind]) < 0.001:
            if len(self.conf.base_change_sfs) > self.base_ind:
                # The new input is the current output
                self.input = self.final_sr

                # The new base scale_factor
                self.base_sf = self.conf.base_change_sfs[self.base_ind]

                # Keeping track- this is the index inside the base scales list (provided in the config)
                self.base_ind += 1

            print('base changed to %.2f' % self.base_sf)

    def epoch_Z(self, kernels=None):
        # Increment epcho number of ZSSR
        self.epcho_num_Z += 1
        # Use augmentation from original input image to create current father.
        # If other scale factors were applied before, their result is also used (hr_fathers_in)
        # crop_center = choose_center_of_crop(self.prob_map) if self.conf.choose_varying_crop else None
        crop_center = None

        hr_father, cropped_loss_map = \
            random_augment(ims=self.hr_fathers_sources,
                           base_scales=[1.0] + self.conf.scale_factors,
                           leave_as_is_probability=self.conf.augment_leave_as_is_probability,
                           no_interpolate_probability=self.conf.augment_no_interpolate_probability,
                           min_scale=self.conf.augment_min_scale,
                           max_scale=([1.0] + self.conf.scale_factors)[len(self.hr_fathers_sources) - 1],
                           allow_rotation=self.conf.augment_allow_rotation,
                           scale_diff_sigma=self.conf.augment_scale_diff_sigma,
                           shear_sigma=self.conf.augment_shear_sigma,
                           crop_size=self.conf.crop_size,
                           allow_scale_in_no_interp=self.conf.allow_scale_in_no_interp,
                           crop_center=crop_center,
                           loss_map_sources=self.loss_map_sources)
        # set the kernel of the for father_to_son
        if kernels:
            self.set_kernels(kernels)
        # Get lr-son from hr-father
        self.lr_son = self.father_to_son(hr_father)
        # run network forward and back propagation, one iteration (This is the heart of the training)
        # Zeroize gradients
        self.optimizer_Z.zero_grad()
        # ZSSR forward pass
        pred = self.network.forward(self.lr_son, self.sf)
        # Convert target to torch
        hr_father = torch.tensor(hr_father).float().to(self.device)
        cropped_loss_map = torch.tensor(cropped_loss_map, requires_grad=False).float().to(self.device)
        # Channels to first dim
        hr_father = torch.permute(hr_father, dims=(2, 0, 1))
        cropped_loss_map = torch.permute(cropped_loss_map, dims=(2, 0, 1))
        # Add batch dimension
        hr_father = torch.unsqueeze(hr_father, dim=0)
        cropped_loss_map = torch.unsqueeze(cropped_loss_map, dim=0)
        # loss (Weighted (cropped_loss_map) L1 loss between label and output layer)
        loss_L1 = self.criterion(pred, hr_father, cropped_loss_map)
        if self.conf.disc_loss:
            # Pass ZSSR output through Discriminator
            d_pred_fake = self.D.forward(pred)
            # Final loss (Weighted (cropped_loss_map) L1 loss between label and output layer) + Discriminator loss
            loss_Disc = self.DiscLoss(d_last_layer=d_pred_fake,
                                      is_d_input_real=True,
                                      zssr_shape=True)
        else:
            # Final loss (Weighted (cropped_loss_map) L1 loss between label and output layer)
            loss_Disc = 0
        # Total loss
        loss = loss_L1 + loss_Disc
        # Initiate backprop
        loss.backward()
        self.optimizer_Z.step()

        """
        # Reduce batch dim
        output_img = torch.squeeze(pred)
        # channels to last dim
        output_img = torch.permute(output_img, dims=(1, 2, 0))
        # Clip output between 0,1
        output_img = torch.clamp(output_img, min=0, max=1)
        # Convert torch to numpy
        output_img = output_img.detach().numpy()
        # need to check why this output is needed
        self.train_output = output_img
        """

        # Test network
        if self.conf.run_test and (not self.epcho_num_Z % self.conf.run_test_every):
            self.quick_test()

        # Consider changing learning rate or stop according to iteration number and losses slope
        if self.learning_rate_policy():
            for param_group in self.optimizer_Z.param_groups:
                param_group['lr'] = self.learning_rate

        # stop when minimum learning rate was passed
        if self.learning_rate < self.conf.min_learning_rate:
            self.stop_early_Z = True<|MERGE_RESOLUTION|>--- conflicted
+++ resolved
@@ -1,8 +1,6 @@
 import math
 import torch
 import tqdm
-from util import *
-from torch.utils.tensorboard import SummaryWriter
 import matplotlib.image as img
 from ZSSRforKernelGAN.zssr_configs import Config
 from ZSSRforKernelGAN.zssr_utils import *
@@ -72,8 +70,6 @@
     sess = None
 
     def __init__(self, input_img_path, scale_factor=2, kernels=None, is_real_img=False, noise_scale=1., disc_loss=False):
-        #define the writer to log info into TensorBoard
-        self.writer = SummaryWriter()
         # Save input image path
         self.input_img_path = input_img_path
         # Acquire meta parameters configuration from configuration class as a class variable
@@ -195,7 +191,7 @@
         # Clip output between 0,1
         output_img = torch.clamp(output_img, min=0, max=1)
         # Convert torch to numpy
-        output_img = move2cpu(output_img)
+        output_img = output_img.detach().cpu().numpy()
         return output_img
 
     def learning_rate_policy(self):
@@ -252,72 +248,8 @@
     def train(self):
         # main training loop
         for self.iter in tqdm.tqdm(range(self.conf.max_iters), ncols=60):
-<<<<<<< HEAD
-            # Use augmentation from original input image to create current father.
-            # If other scale factors were applied before, their result is also used (hr_fathers_in)
-            # crop_center = choose_center_of_crop(self.prob_map) if self.conf.choose_varying_crop else None
-            crop_center = None
-
-            self.hr_father, self.cropped_loss_map = \
-                random_augment(ims=self.hr_fathers_sources,
-                               base_scales=[1.0] + self.conf.scale_factors,
-                               leave_as_is_probability=self.conf.augment_leave_as_is_probability,
-                               no_interpolate_probability=self.conf.augment_no_interpolate_probability,
-                               min_scale=self.conf.augment_min_scale,
-                               max_scale=([1.0] + self.conf.scale_factors)[len(self.hr_fathers_sources) - 1],
-                               allow_rotation=self.conf.augment_allow_rotation,
-                               scale_diff_sigma=self.conf.augment_scale_diff_sigma,
-                               shear_sigma=self.conf.augment_shear_sigma,
-                               crop_size=self.conf.crop_size,
-                               allow_scale_in_no_interp=self.conf.allow_scale_in_no_interp,
-                               crop_center=crop_center,
-                               loss_map_sources=self.loss_map_sources)
-
-            # Get lr-son from hr-father
-            self.lr_son = self.father_to_son(self.hr_father)
-            # run network forward and back propagation, one iteration (This is the heart of the training)
-            # Zeroize gradients
-            self.optimizer.zero_grad()
-            # ZSSR forward pass
-            pred = self.network.forward(self.lr_son, self.sf)
-            # Convert target to torch
-            hr_father = torch.tensor(self.hr_father).float().to(self.device)
-            cropped_loss_map = torch.tensor(self.cropped_loss_map, requires_grad=False).float().to(self.device)
-            # Channels to first dim
-            hr_father = torch.permute(hr_father, dims=(2, 0, 1))
-            cropped_loss_map = torch.permute(cropped_loss_map, dims=(2, 0, 1))
-            # Add batch dimension
-            hr_father = torch.unsqueeze(hr_father, dim=0)
-            cropped_loss_map = torch.unsqueeze(cropped_loss_map, dim=0)
-            loss = self.criterion(pred, hr_father, cropped_loss_map)
-            self.writer.add_scalar("L1Loss/train", loss, self.iter)
-            disk_loss = 0
-            if self.conf.disc_loss:
-                # Pass ZSSR output through Discriminator
-                d_pred_fake = self.D.forward(pred)
-                # Calculate the disc loss
-                disk_loss = self.DiscLoss(d_last_layer=d_pred_fake, is_d_input_real=True, zssr_shape=True)
-                self.writer.add_scalar("DiskLoss/train", disk_loss, self.iter)
-            loss += disk_loss
-            # Initiate backprop
-            loss.backward()
-            self.optimizer.step()
-
-            # Test network
-            if self.conf.run_test and (not self.iter % self.conf.run_test_every):
-                self.quick_test()
-
-            # Consider changing learning rate or stop according to iteration number and losses slope
-            if self.learning_rate_policy():
-                for param_group in self.optimizer.param_groups:
-                    param_group['lr'] = self.learning_rate
-
-            # stop when minimum learning rate was passed
-            if self.learning_rate < self.conf.min_learning_rate:
-=======
             self.epoch_Z()
             if self.stop_early_Z:
->>>>>>> a47c7acb
                 break
 
     def father_to_son(self, hr_father):
