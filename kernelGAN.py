--- conflicted
+++ resolved
@@ -152,9 +152,8 @@
         final_kernel = post_process_k(self.curr_k, n=self.conf.n_filtering)
         save_final_kernel(final_kernel, self.conf)
         print('KernelGAN estimation complete!')
-        result_path = self.run_zssr(final_kernel)
+        self.run_zssr(final_kernel)
         print('FINISHED RUN (see --%s-- folder)\n' % self.conf.output_dir_path + '*' * 60 + '\n\n')
-        return result_path
 
 
     def run_zssr(self, final_kernel):
@@ -169,13 +168,9 @@
         self.ZSSR.set_disc_loss(self.D, self.criterionGAN)
         sr = self.ZSSR.run()
         max_val = 255 if sr.dtype == 'uint8' else 1.
-        result_path = os.path.join(self.conf.output_dir_path, 'ZSSR_%s.png' % self.conf.img_name)
-        plt.imsave(result_path, sr, vmin=0, vmax=max_val, dpi=1)
+        plt.imsave(os.path.join(self.conf.output_dir_path, 'ZSSR_%s.png' % self.conf.img_name), sr, vmin=0, vmax=max_val, dpi=1)
         runtime = int(time.time() - start_time)
         print('Completed! runtime=%d:%d\n' % (runtime // 60, runtime % 60) + '~' * 30)
-<<<<<<< HEAD
-        return result_path
-=======
 
     def save_kernel(self):
         final_kernel = post_process_k(self.curr_k, n=self.conf.n_filtering)
@@ -183,5 +178,4 @@
         print('KERNEL SAVED (see --%s-- folder)\n' % self.conf.output_dir_path + '*' * 60 + '\n\n')
 
     def get_kernel(self):
-        return post_process_k(self.curr_k, n=self.conf.n_filtering)
->>>>>>> 17c155de
+        return post_process_k(self.curr_k, n=self.conf.n_filtering)